--- conflicted
+++ resolved
@@ -1,8 +1,5 @@
 # Copyright © 2020 Sviatoslav Kovalev. All rights reserved.
-<<<<<<< HEAD
-=======
 # Copyright © 2020 Artem Tuisuzov. All rights reserved.
->>>>>>> a45fd122
 
 #    This file is part of NewsViz Project.
 #
