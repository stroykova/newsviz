--- conflicted
+++ resolved
@@ -137,14 +137,11 @@
 # Cython debug symbols
 cython_debug/
 
-<<<<<<< HEAD
-# data
-*.csv.gz
-*.bin
-=======
 # VSCode
 .vscode
 
 # Data files
 data
->>>>>>> b9c6310e
+# data
+*.csv.gz
+*.bin